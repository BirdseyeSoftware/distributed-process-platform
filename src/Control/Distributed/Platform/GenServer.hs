{-# LANGUAGE DeriveDataTypeable         #-}
{-# LANGUAGE ExistentialQuantification  #-}
{-# LANGUAGE FunctionalDependencies     #-}
{-# LANGUAGE GeneralizedNewtypeDeriving #-}
{-# LANGUAGE MultiParamTypeClasses      #-}
{-# LANGUAGE Rank2Types                 #-}
{-# LANGUAGE TemplateHaskell            #-}
{-# LANGUAGE TypeFamilies               #-}

-- | Second iteration of GenServer
module Control.Distributed.Platform.GenServer (
    ServerId,
    Timeout(..),
    initOk,
    initStop,
    ok,
    forward,
    stop,
    InitHandler,
    Handler,
    TerminateHandler,
    MessageDispatcher(),
    handle,
    handleIf,
    handleAny,
    putState,
    getState,
    modifyState,
    LocalServer(..),
    defaultServer,
    startServer,
    startServerLink,
    startServerMonitor,
    callServer,
    castServer,
    stopServer,
    Process,
    trace
  ) where

import           Control.Applicative                        (Applicative)
import           Control.Exception                          (SomeException)
<<<<<<< HEAD
import           Control.Monad.IO.Class                     (MonadIO)
import qualified Control.Distributed.Process                as P (forward, catch)
import           Control.Distributed.Process              (AbstractMessage,
                                                           Match, MonitorRef,
                                                           Process,
                                                           ProcessId,
                                                           expect,
                                                           expectTimeout,
                                                           monitor, link,
                                                           exit,
                                                           getSelfPid, match,
                                                           matchAny, matchIf,
                                                           receiveTimeout,
                                                           receiveWait, say,
                                                           send, spawnLocal)
import           Control.Distributed.Process.Internal.Types (MonitorRef)
import           Control.Distributed.Process.Serializable (Serializable)
import           Control.Distributed.Platform.Internal.Types
import           Control.Distributed.Platform.Timer
=======
import           Control.Distributed.Process                (AbstractMessage,
                                                             Match, MonitorRef,
                                                             Process, ProcessId,
                                                             exit,
                                                             expect,
                                                             expectTimeout,
                                                             getSelfPid, link,
                                                             match, matchAny,
                                                             matchIf, monitor,
                                                             receiveTimeout,
                                                             receiveWait, say,
                                                             send, spawnLocal)
import qualified Control.Distributed.Process                as P (forward, catch)
import           Control.Distributed.Process.Serializable   (Serializable)
import           Control.Monad.IO.Class                     (MonadIO)
>>>>>>> 1fca5900
import qualified Control.Monad.State                        as ST (MonadState,
                                                                   MonadTrans,
                                                                   StateT, get,
                                                                   lift, modify,
                                                                   put,
                                                                   runStateT)

<<<<<<< HEAD
import           Data.Binary                              (Binary (..),
                                                           getWord8, putWord8)
import           Data.DeriveTH
import           Data.Typeable                              (Typeable)
=======
import           Data.Binary                                (Binary (..),
                                                             getWord8, putWord8)
import           Data.DeriveTH
import           Data.Typeable                              (Typeable)

>>>>>>> 1fca5900

--------------------------------------------------------------------------------
-- Data Types                                                                 --
--------------------------------------------------------------------------------

<<<<<<< HEAD
=======

>>>>>>> 1fca5900
-- | ServerId
type ServerId = ProcessId

-- | Server monad
newtype Server s a = Server {
    unServer :: ST.StateT s Process a
  }
  deriving (Functor, Monad, ST.MonadState s, MonadIO, Typeable, Applicative)
<<<<<<< HEAD
=======


>>>>>>> 1fca5900

-- | Initialize handler result
data InitResult
  = InitOk Timeout
  | InitStop String

initOk :: Timeout -> Server s InitResult
initOk t = return (InitOk t)

initStop :: String -> Server s InitResult
initStop reason = return (InitStop reason)

-- | Terminate reason
data TerminateReason
  = TerminateNormal
  | TerminateShutdown
  | TerminateReason String
    deriving (Show, Typeable)
$(derive makeBinary ''TerminateReason)

-- | The result of a call
data Result a
    = Ok a
    | Forward ServerId
    | Stop a String
        deriving (Show, Typeable)

<<<<<<< HEAD
ok :: (Serializable a, Show a) => a -> Server s (Result a)
ok resp = return (Ok resp)
=======

ok :: (Serializable a, Show a) => a -> Server s (Result a)
ok resp = return (Ok resp)

forward :: (Serializable a, Show a) => ServerId -> Server s (Result a)
forward sid = return (Forward sid)

stop :: (Serializable a, Show a) => a -> String -> Server s (Result a)
stop resp reason = return (Stop resp reason)
>>>>>>> 1fca5900

forward :: (Serializable a, Show a) => ServerId -> Server s (Result a)
forward sid = return (Forward sid)

stop :: (Serializable a, Show a) => a -> String -> Server s (Result a)
stop resp reason = return (Stop resp reason)

-- | Handlers
type InitHandler s       = Server s InitResult
type TerminateHandler s  = TerminateReason -> Server s ()
type Handler s a b       = a -> Server s (Result b)
<<<<<<< HEAD
=======


>>>>>>> 1fca5900

-- | Adds routing metadata to the actual payload
data Message a =
    CallMessage { msgFrom :: ProcessId, msgPayload :: a }
  | CastMessage { msgFrom :: ProcessId, msgPayload :: a }
    deriving (Show, Typeable)
$(derive makeBinary ''Message)

<<<<<<< HEAD
=======


>>>>>>> 1fca5900
-- | Dispatcher that knows how to dispatch messages to a handler
-- s The server state
data MessageDispatcher s =
    forall a . (Serializable a) => MessageDispatcher {
        dispatcher :: s -> Message a -> Process (s, Maybe TerminateReason)
      }
  | forall a . (Serializable a) => MessageDispatcherIf {
        dispatcher :: s -> Message a -> Process (s, Maybe TerminateReason),
        dispatchIf :: s -> Message a -> Bool
      }
  | MessageDispatcherAny {
        dispatcherAny :: s -> AbstractMessage -> Process (s, Maybe TerminateReason)
      }

-- | Matches messages using a dispatcher
class MessageMatcher d where
    matchMessage :: s -> d s -> Match (s, Maybe TerminateReason)

-- | Matches messages to a MessageDispatcher
instance MessageMatcher MessageDispatcher where
<<<<<<< HEAD
  matchMessage s (MessageDispatcher    d)      = match (d s)
  matchMessage s (MessageDispatcherIf  d cond) = matchIf (cond s) (d s)
  matchMessage s (MessageDispatcherAny d)      = matchAny (d s)
=======
  matchMessage s (MessageDispatcher d) = match (d s)
  matchMessage s (MessageDispatcherIf d cond) = matchIf (cond s) (d s)
  matchMessage s (MessageDispatcherAny d) = matchAny (d s)


>>>>>>> 1fca5900

-- | Constructs a call message dispatcher
--
handle :: (Serializable a, Show a, Serializable b, Show b) => Handler s a b -> MessageDispatcher s
handle = handleIf (const True)

<<<<<<< HEAD
=======


>>>>>>> 1fca5900
handleIf :: (Serializable a, Show a, Serializable b, Show b) => (a -> Bool) -> Handler s a b -> MessageDispatcher s
handleIf cond handler = MessageDispatcherIf {
  dispatcher = (\s msg -> case msg of
    CallMessage cid payload -> do
      --say $ "Server got CALL: [" ++ show cid ++ " / " ++ show payload ++ "]"
      (r, s') <- runServer (handler payload) s
      case r of
          Ok resp -> do
            --say $ "Server REPLY: " ++ show r
            send cid resp
            return (s', Nothing)
          Forward sid -> do
            --say $ "Server FORWARD to: " ++ show sid
            send sid msg
            return (s', Nothing)
          Stop resp reason -> do
            --say $ "Server REPLY: " ++ show r
            send cid resp
            return (s', Just (TerminateReason reason))
    CastMessage _ payload -> do
      --say $ "Server got CAST: [" ++ show cid ++ " / " ++ show payload ++ "]"
      (r, s') <- runServer (handler payload) s
      case r of
          Stop _ reason -> return (s', Just $ TerminateReason reason)
          Ok _ -> return (s', Nothing)
          Forward sid -> do
            send sid msg
            return (s', Nothing)
  ),
  dispatchIf = \_ msg -> cond (msgPayload msg)
}

-- | Constructs a dispatcher for any message
-- Note that since we don't know the type of this message it assumes the protocol of a cast
-- i.e. no reply's
handleAny :: (Serializable a, Show a) => (AbstractMessage -> Server s (Result a)) -> MessageDispatcher s
handleAny handler = MessageDispatcherAny {
  dispatcherAny = (\s m -> do
      (r, s') <- runServer (handler m) s
      case r of
          Stop _ reason -> return (s', Just $ TerminateReason reason)
          Ok _ -> return (s', Nothing)
          Forward sid -> do
            (P.forward m) sid
            return (s', Nothing)
  )
}

-- | The server callbacks
data LocalServer s = LocalServer {
    initHandler      :: InitHandler s,        -- ^ initialization handler
    handlers         :: [MessageDispatcher s],
    terminateHandler :: TerminateHandler s   -- ^ termination handler
  }

---- | Default record
---- Starting point for creating new servers
defaultServer :: LocalServer s
defaultServer = LocalServer {
<<<<<<< HEAD
  initHandler       = return $ InitOk Infinity,
  handlers          = [],
  terminateHandler  = \_ -> return ()
=======
  initHandler = return $ InitOk NoTimeout,
  handlers = [],
  terminateHandler = \_ -> return ()
>>>>>>> 1fca5900
}

--------------------------------------------------------------------------------
-- API                                                                        --
--------------------------------------------------------------------------------

-- | Start a new server and return it's id
startServer :: s -> LocalServer s -> Process ServerId
startServer s ls = spawnLocal proc
  where
    proc = processServer initH terminateH hs s
    initH = initHandler ls
    terminateH = terminateHandler ls
    hs = handlers ls

<<<<<<< HEAD
=======


>>>>>>> 1fca5900
-- | Spawn a process and link to it
startServerLink :: s -> LocalServer s -> Process ServerId
startServerLink s ls = do
  pid <- startServer s ls
  link pid
  return pid

<<<<<<< HEAD
=======


>>>>>>> 1fca5900
-- | Like 'spawnServerLink', but monitor the spawned process
startServerMonitor :: s -> LocalServer s -> Process (ServerId, MonitorRef)
startServerMonitor s ls = do
  pid <- startServer s ls
  ref <- monitor pid
  return (pid, ref)

<<<<<<< HEAD
=======


>>>>>>> 1fca5900
-- | Call a server identified by it's ServerId
callServer :: (Serializable rq, Serializable rs) => ServerId -> Timeout -> rq -> Process rs
callServer sid timeout rq = do
  cid <- getSelfPid
<<<<<<< HEAD
  say $ "Calling server " ++ show cid
=======
  --say $ "Calling server " ++ show cid
>>>>>>> 1fca5900
  send sid (CallMessage cid rq)
  case timeout of
    Infinity -> expect
    Timeout time -> do
      mayResp <- expectTimeout (intervalToMs time)
      case mayResp of
        Just msg -> return msg
        Nothing -> error $ "timeout! value = " ++ show time

-- | Cast a message to a server identified by it's ServerId
castServer :: (Serializable a) => ServerId -> a -> Process ()
castServer sid msg = do
  cid <- getSelfPid
  --say $ "Casting server " ++ show cid
  send sid (CastMessage cid msg)
<<<<<<< HEAD
=======


>>>>>>> 1fca5900

-- | Stops a server identified by it's ServerId
stopServer :: Serializable a => ServerId -> a -> Process ()
stopServer sid reason = do
  --say $ "Stop server " ++ show sid
  exit sid reason
<<<<<<< HEAD
=======


>>>>>>> 1fca5900

-- | Get the server state
getState :: Server s s
getState = ST.get

-- | Put the server state
putState :: s -> Server s ()
putState = ST.put

-- | Modify the server state
modifyState :: (s -> s) -> Server s ()
modifyState = ST.modify

--------------------------------------------------------------------------------
-- Implementation                                                             --
--------------------------------------------------------------------------------

-- | server process
processServer :: InitHandler s -> TerminateHandler s -> [MessageDispatcher s] -> s -> Process ()
processServer initH terminateH dispatchers s = do
    (ir, s')    <- runServer initH s
    P.catch (proc ir s') (exitHandler s')
  where
<<<<<<< HEAD
=======

>>>>>>> 1fca5900
    proc ir s' = do
      (tr, s'')   <- runServer (processLoop dispatchers ir)     s'
      _           <- runServer (terminateH tr) s''
      return ()
<<<<<<< HEAD
=======

>>>>>>> 1fca5900
    exitHandler s' e = do
      let tr = TerminateReason $ show (e :: SomeException)
      _     <- runServer (terminateH tr) s'
      return ()
<<<<<<< HEAD
=======


>>>>>>> 1fca5900

-- | server loop
processLoop :: [MessageDispatcher s] -> InitResult -> Server s TerminateReason
processLoop dispatchers ir = do
    case ir of
      InitOk t -> loop dispatchers t
      InitStop r -> return $ TerminateReason r
  where
    loop ds t = do
        msgM <- processReceive ds t
        case msgM of
            Nothing -> loop ds t
            Just r -> return r
<<<<<<< HEAD
=======


>>>>>>> 1fca5900

-- |
processReceive :: [MessageDispatcher s] -> Timeout -> Server s (Maybe TerminateReason)
processReceive ds timeout = do
    s <- getState
    let ms = map (matchMessage s) ds
    case timeout of
<<<<<<< HEAD
        Infinity -> do
=======
        NoTimeout -> do
>>>>>>> 1fca5900
            (s', r) <- lift $ receiveWait ms
            putState s'
            return r
        Timeout t -> do
<<<<<<< HEAD
            mayResult <- lift $ receiveTimeout (intervalToMs t) ms
=======
            mayResult <- lift $ receiveTimeout t ms
>>>>>>> 1fca5900
            case mayResult of
                Just (s', r) -> do
                  putState s'
                  return r
                Nothing -> do
                  --trace "Receive timed out ..."
                  return $ Just (TerminateReason "Receive timed out")

<<<<<<< HEAD
=======


>>>>>>> 1fca5900
-- | Log a trace message using the underlying Process's say
trace :: String -> Server s ()
trace msg = lift . say $ msg

<<<<<<< HEAD
=======


>>>>>>> 1fca5900
-- | TODO MonadTrans instance? lift :: (Monad m) => m a -> t m a
lift :: Process a -> Server s a
lift p = Server $ ST.lift p

<<<<<<< HEAD
-- |
runServer :: Server s a -> s -> Process (a, s)
runServer server state = ST.runStateT (unServer server) state
=======


-- |
runServer :: Server s a -> s -> Process (a, s)
runServer server state = ST.runStateT (unServer server) state

>>>>>>> 1fca5900
<|MERGE_RESOLUTION|>--- conflicted
+++ resolved
@@ -40,7 +40,6 @@
 
 import           Control.Applicative                        (Applicative)
 import           Control.Exception                          (SomeException)
-<<<<<<< HEAD
 import           Control.Monad.IO.Class                     (MonadIO)
 import qualified Control.Distributed.Process                as P (forward, catch)
 import           Control.Distributed.Process              (AbstractMessage,
@@ -60,23 +59,6 @@
 import           Control.Distributed.Process.Serializable (Serializable)
 import           Control.Distributed.Platform.Internal.Types
 import           Control.Distributed.Platform.Timer
-=======
-import           Control.Distributed.Process                (AbstractMessage,
-                                                             Match, MonitorRef,
-                                                             Process, ProcessId,
-                                                             exit,
-                                                             expect,
-                                                             expectTimeout,
-                                                             getSelfPid, link,
-                                                             match, matchAny,
-                                                             matchIf, monitor,
-                                                             receiveTimeout,
-                                                             receiveWait, say,
-                                                             send, spawnLocal)
-import qualified Control.Distributed.Process                as P (forward, catch)
-import           Control.Distributed.Process.Serializable   (Serializable)
-import           Control.Monad.IO.Class                     (MonadIO)
->>>>>>> 1fca5900
 import qualified Control.Monad.State                        as ST (MonadState,
                                                                    MonadTrans,
                                                                    StateT, get,
@@ -84,27 +66,15 @@
                                                                    put,
                                                                    runStateT)
 
-<<<<<<< HEAD
 import           Data.Binary                              (Binary (..),
                                                            getWord8, putWord8)
 import           Data.DeriveTH
 import           Data.Typeable                              (Typeable)
-=======
-import           Data.Binary                                (Binary (..),
-                                                             getWord8, putWord8)
-import           Data.DeriveTH
-import           Data.Typeable                              (Typeable)
-
->>>>>>> 1fca5900
 
 --------------------------------------------------------------------------------
 -- Data Types                                                                 --
 --------------------------------------------------------------------------------
 
-<<<<<<< HEAD
-=======
-
->>>>>>> 1fca5900
 -- | ServerId
 type ServerId = ProcessId
 
@@ -113,11 +83,6 @@
     unServer :: ST.StateT s Process a
   }
   deriving (Functor, Monad, ST.MonadState s, MonadIO, Typeable, Applicative)
-<<<<<<< HEAD
-=======
-
-
->>>>>>> 1fca5900
 
 -- | Initialize handler result
 data InitResult
@@ -145,20 +110,8 @@
     | Stop a String
         deriving (Show, Typeable)
 
-<<<<<<< HEAD
 ok :: (Serializable a, Show a) => a -> Server s (Result a)
 ok resp = return (Ok resp)
-=======
-
-ok :: (Serializable a, Show a) => a -> Server s (Result a)
-ok resp = return (Ok resp)
-
-forward :: (Serializable a, Show a) => ServerId -> Server s (Result a)
-forward sid = return (Forward sid)
-
-stop :: (Serializable a, Show a) => a -> String -> Server s (Result a)
-stop resp reason = return (Stop resp reason)
->>>>>>> 1fca5900
 
 forward :: (Serializable a, Show a) => ServerId -> Server s (Result a)
 forward sid = return (Forward sid)
@@ -170,11 +123,6 @@
 type InitHandler s       = Server s InitResult
 type TerminateHandler s  = TerminateReason -> Server s ()
 type Handler s a b       = a -> Server s (Result b)
-<<<<<<< HEAD
-=======
-
-
->>>>>>> 1fca5900
 
 -- | Adds routing metadata to the actual payload
 data Message a =
@@ -183,11 +131,6 @@
     deriving (Show, Typeable)
 $(derive makeBinary ''Message)
 
-<<<<<<< HEAD
-=======
-
-
->>>>>>> 1fca5900
 -- | Dispatcher that knows how to dispatch messages to a handler
 -- s The server state
 data MessageDispatcher s =
@@ -208,28 +151,15 @@
 
 -- | Matches messages to a MessageDispatcher
 instance MessageMatcher MessageDispatcher where
-<<<<<<< HEAD
   matchMessage s (MessageDispatcher    d)      = match (d s)
   matchMessage s (MessageDispatcherIf  d cond) = matchIf (cond s) (d s)
   matchMessage s (MessageDispatcherAny d)      = matchAny (d s)
-=======
-  matchMessage s (MessageDispatcher d) = match (d s)
-  matchMessage s (MessageDispatcherIf d cond) = matchIf (cond s) (d s)
-  matchMessage s (MessageDispatcherAny d) = matchAny (d s)
-
-
->>>>>>> 1fca5900
 
 -- | Constructs a call message dispatcher
 --
 handle :: (Serializable a, Show a, Serializable b, Show b) => Handler s a b -> MessageDispatcher s
 handle = handleIf (const True)
 
-<<<<<<< HEAD
-=======
-
-
->>>>>>> 1fca5900
 handleIf :: (Serializable a, Show a, Serializable b, Show b) => (a -> Bool) -> Handler s a b -> MessageDispatcher s
 handleIf cond handler = MessageDispatcherIf {
   dispatcher = (\s msg -> case msg of
@@ -289,15 +219,9 @@
 ---- Starting point for creating new servers
 defaultServer :: LocalServer s
 defaultServer = LocalServer {
-<<<<<<< HEAD
   initHandler       = return $ InitOk Infinity,
   handlers          = [],
   terminateHandler  = \_ -> return ()
-=======
-  initHandler = return $ InitOk NoTimeout,
-  handlers = [],
-  terminateHandler = \_ -> return ()
->>>>>>> 1fca5900
 }
 
 --------------------------------------------------------------------------------
@@ -313,11 +237,6 @@
     terminateH = terminateHandler ls
     hs = handlers ls
 
-<<<<<<< HEAD
-=======
-
-
->>>>>>> 1fca5900
 -- | Spawn a process and link to it
 startServerLink :: s -> LocalServer s -> Process ServerId
 startServerLink s ls = do
@@ -325,11 +244,6 @@
   link pid
   return pid
 
-<<<<<<< HEAD
-=======
-
-
->>>>>>> 1fca5900
 -- | Like 'spawnServerLink', but monitor the spawned process
 startServerMonitor :: s -> LocalServer s -> Process (ServerId, MonitorRef)
 startServerMonitor s ls = do
@@ -337,20 +251,11 @@
   ref <- monitor pid
   return (pid, ref)
 
-<<<<<<< HEAD
-=======
-
-
->>>>>>> 1fca5900
 -- | Call a server identified by it's ServerId
 callServer :: (Serializable rq, Serializable rs) => ServerId -> Timeout -> rq -> Process rs
 callServer sid timeout rq = do
   cid <- getSelfPid
-<<<<<<< HEAD
-  say $ "Calling server " ++ show cid
-=======
   --say $ "Calling server " ++ show cid
->>>>>>> 1fca5900
   send sid (CallMessage cid rq)
   case timeout of
     Infinity -> expect
@@ -366,22 +271,12 @@
   cid <- getSelfPid
   --say $ "Casting server " ++ show cid
   send sid (CastMessage cid msg)
-<<<<<<< HEAD
-=======
-
-
->>>>>>> 1fca5900
 
 -- | Stops a server identified by it's ServerId
 stopServer :: Serializable a => ServerId -> a -> Process ()
 stopServer sid reason = do
   --say $ "Stop server " ++ show sid
   exit sid reason
-<<<<<<< HEAD
-=======
-
-
->>>>>>> 1fca5900
 
 -- | Get the server state
 getState :: Server s s
@@ -405,27 +300,14 @@
     (ir, s')    <- runServer initH s
     P.catch (proc ir s') (exitHandler s')
   where
-<<<<<<< HEAD
-=======
-
->>>>>>> 1fca5900
     proc ir s' = do
       (tr, s'')   <- runServer (processLoop dispatchers ir)     s'
       _           <- runServer (terminateH tr) s''
       return ()
-<<<<<<< HEAD
-=======
-
->>>>>>> 1fca5900
     exitHandler s' e = do
       let tr = TerminateReason $ show (e :: SomeException)
       _     <- runServer (terminateH tr) s'
       return ()
-<<<<<<< HEAD
-=======
-
-
->>>>>>> 1fca5900
 
 -- | server loop
 processLoop :: [MessageDispatcher s] -> InitResult -> Server s TerminateReason
@@ -439,11 +321,6 @@
         case msgM of
             Nothing -> loop ds t
             Just r -> return r
-<<<<<<< HEAD
-=======
-
-
->>>>>>> 1fca5900
 
 -- |
 processReceive :: [MessageDispatcher s] -> Timeout -> Server s (Maybe TerminateReason)
@@ -451,20 +328,12 @@
     s <- getState
     let ms = map (matchMessage s) ds
     case timeout of
-<<<<<<< HEAD
         Infinity -> do
-=======
-        NoTimeout -> do
->>>>>>> 1fca5900
             (s', r) <- lift $ receiveWait ms
             putState s'
             return r
         Timeout t -> do
-<<<<<<< HEAD
             mayResult <- lift $ receiveTimeout (intervalToMs t) ms
-=======
-            mayResult <- lift $ receiveTimeout t ms
->>>>>>> 1fca5900
             case mayResult of
                 Just (s', r) -> do
                   putState s'
@@ -473,33 +342,14 @@
                   --trace "Receive timed out ..."
                   return $ Just (TerminateReason "Receive timed out")
 
-<<<<<<< HEAD
-=======
-
-
->>>>>>> 1fca5900
 -- | Log a trace message using the underlying Process's say
 trace :: String -> Server s ()
 trace msg = lift . say $ msg
 
-<<<<<<< HEAD
-=======
-
-
->>>>>>> 1fca5900
 -- | TODO MonadTrans instance? lift :: (Monad m) => m a -> t m a
 lift :: Process a -> Server s a
 lift p = Server $ ST.lift p
 
-<<<<<<< HEAD
 -- |
 runServer :: Server s a -> s -> Process (a, s)
-runServer server state = ST.runStateT (unServer server) state
-=======
-
-
--- |
-runServer :: Server s a -> s -> Process (a, s)
-runServer server state = ST.runStateT (unServer server) state
-
->>>>>>> 1fca5900
+runServer server state = ST.runStateT (unServer server) state